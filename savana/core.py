"""
Class definitions for SAVANA: ConsensusBreakpoint, PotentialBreakpoint, and Cluster
Created: 13/04/2021
Python 3.9.6
Hillary Elrick
"""
#!/usr/bin/env python3

import json
import uuid

from copy import copy
from statistics import mean, median, pstdev

def generate_uuid():
	""" hex representation of a multiprocessing-safe unique id """
	return uuid.uuid4().hex

class ConsensusBreakpoint():
	""" class for a second-round called breakpoint (stores originating cluster information """
	def __init__(self, locations, source, originating_cluster, end_cluster, labels, breakpoint_notation=None, insert=None):
		self.uid = generate_uuid()
		self.start_chr = locations[0]['chr']
		self.start_loc = int(locations[0]['loc'])
		self.end_chr = locations[1]['chr']
		self.end_loc = int(locations[1]['loc'])
		self.source = source
		if source == 'INS' and not insert:
			raise AttributeError("Must provide an insert for breakpoint type of 'INS")
		self.inserted_sequence = insert
		self.originating_cluster = originating_cluster
		self.end_cluster = end_cluster if end_cluster else originating_cluster
		self.labels = labels
		self.count = None # used later for standardising across output files
		self.local_depths = {} # add later
		self.breakpoint_notation = breakpoint_notation
		# use the labels to calculate support by counting reads
		self.support = {'normal': 0, 'tumour': 0}
		for label, reads in self.labels.items():
			self.support[label]+=len(reads)
		# calculate the length
		self.sv_length = None
		if self.breakpoint_notation == "<INS>":
			self.sv_length = str(len(self.inserted_sequence))
		elif self.start_chr != self.end_chr:
			self.sv_length = 0
		else:
			self.sv_length = abs(int(self.end_loc)-int(self.start_loc))

	def as_dict(self):
		""" return dict representation of breakpoint"""
		self_dict = {
			"start_chr": self.start_chr,
			"start_loc": self.start_loc,
			"end_chr": self.end_chr,
			"end_loc": self.end_loc,
			"inserted_sequence": self.inserted_sequence,
			"source": self.source,
			"originating_cluster": self.originating_cluster.uid,
			"end_cluster": self.end_cluster.uid,
			"labels": "/".join([f'{label}_{str(len(reads))}' for label, reads in self.labels.items()]),
			"breakpoint_notation": self.breakpoint_notation
		}
		return self_dict

	def as_bed(self, contig_lengths):
		""" return bed line(s) plus buffer of breakpoint """
		# min is 0 max is length of contig
		bed_lines = [[
			self.start_chr,
			str(min(max(self.start_loc, 0),contig_lengths[self.start_chr])),
			str(min(max(self.start_loc+1, 0),contig_lengths[self.start_chr])),
			str(self.uid),
			'0' # 0th edge
		]]
		if self.breakpoint_notation != "<INS>":
			bed_lines.append([
				self.end_chr,
				str(min(max(self.end_loc, 0), contig_lengths[self.end_chr])),
				str(min(max(self.end_loc+1, 0), contig_lengths[self.end_chr])),
				str(self.uid),
				'1' # 1st edge
			])

		return "\n".join("\t".join(l) for l in bed_lines)+"\n"

	def as_bedpe(self, count):
		""" return bedpe line(s) representation of breakpoint """
		if not self.count:
			self.count = count
		bedpe_line = [
			self.start_chr,
			str(self.start_loc),
			str(self.start_loc),
			self.end_chr,
			str(self.end_loc),
			str(self.end_loc)
		]
		if self.source == "INS":
			# add 1bp to the bedpe location for igv rendering
			bedpe_line[4] = str(int(bedpe_line[4])+1)
			bedpe_line[5] = str(int(bedpe_line[5])+1)
		label_string = "/".join([f'{label.upper()}_{str(len(reads))}' for label, reads in self.labels.items()])
		bp_length = str(abs(int(self.end_loc)-int(self.start_loc)))
		start_cluster = str(self.originating_cluster.uid)
		end_cluster = str(self.end_cluster.uid)
		bedpe_line.append(f'ID_{count}|{bp_length}bp|{start_cluster}/{end_cluster}|{label_string}|{self.breakpoint_notation}')

		return "\t".join(bedpe_line)+"\n"

	def as_read_support(self, count):
		""" return read support line representation of a breakpoint """
		if ',' in ("".join(self.labels.get('tumour',[])+self.labels.get('normal',[]))):
			# quote everything since at least one read name contains a comma
			read_support_line = [
				f'ID_{count}',
				'"'+'","'.join(self.labels.get('tumour',[]))+'"',
				'"'+'","'.join(self.labels.get('normal',[]))+'"'
			]
		else:
			read_support_line = [
				f'ID_{count}',
				'"'+",".join(self.labels.get('tumour',[]))+'"',
				'"'+",".join(self.labels.get('normal',[]))+'"'
			]
		return "\t".join(read_support_line)+"\n"

	def as_variant_stats(self, count, stats_column_order):
		""" return variant line with its stats """
		variant_stats_lines = []
		start_cluster_stats, end_cluster_stats = [],[]
		for key in stats_column_order:
			start_cluster_stats.append(self.originating_cluster.get_stats()[key])
			end_cluster_stats.append(self.end_cluster.get_stats()[key])
		variant_stats_lines.append([
			f'{self.start_chr}:{self.start_loc}',
			f'ID_{count}_1',
			f'{self.breakpoint_notation}',
			f'{self.sv_length}',
			f'{self.originating_cluster.uid}',
			f'{self.end_cluster.uid}',
			f'{self.support["tumour"]}',
			f'{self.support["normal"]}'
		]+[str(s) for s in start_cluster_stats]+[str(s) for s in end_cluster_stats])

		if self.breakpoint_notation != "<INS>":
			variant_stats_lines.append([
				f'{self.end_chr}:{self.end_loc}',
				f'ID_{count}_2',
				f'{self.breakpoint_notation}',
				f'{self.sv_length}',
				f'{self.originating_cluster.uid}',
				f'{self.end_cluster.uid}',
				f'{self.support["tumour"]}',
				f'{self.support["normal"]}'
			]+[str(s) for s in start_cluster_stats]+[str(s) for s in end_cluster_stats])

		variant_stats_str = ''
		for line in variant_stats_lines:
			variant_stats_str+="\t".join(line)+"\n"
		return variant_stats_str

	def get_alts(self, start_base, end_base):
		""" return the vcf ALT notation for a breakpoint (both lines) """
		if self.breakpoint_notation == "<INS>":
			# only one line for insertions
			return ["<INS>"]
		alts = ['', '']
		if self.breakpoint_notation.startswith("+"):
			alts[0]+=f'{start_base}' # start: +
			if self.breakpoint_notation.endswith("+"):
				alts[0]+=f']{self.end_chr}:{self.end_loc}]' # first: ++
				alts[1]+=f'{end_base}]{self.start_chr}:{self.start_loc}]' # second: ++
			else:
				alts[0]+=f'[{self.end_chr}:{self.end_loc}[' # first: +-
				alts[1]+=f']{self.start_chr}:{self.start_loc}]{end_base}' # second: -+
		else:
			if self.breakpoint_notation.endswith("+"):
				alts[0]+=f']{self.end_chr}:{self.end_loc}]' # first: -+
				alts[1]+=f'{end_base}[{self.start_chr}:{self.start_loc}[' # second: +-
			else:
				alts[0]+=f'[{self.end_chr}:{self.end_loc}[' # --
				alts[1]+=f'[{self.start_chr}:{self.start_loc}[{end_base}' # --
			alts[0]+=f'{start_base}' # start: -

		return alts

	def get_stats_str(self):
		""" return the stats of the originating cluster """
		stats_str = f'ORIGINATING_CLUSTER={self.originating_cluster.uid};END_CLUSTER={self.end_cluster.uid};'
		stats_originating = self.originating_cluster.get_stats()
		for key, value in stats_originating.items():
			stats_str+=f'ORIGIN_{key.upper()}={value};'
		stats_end = self.end_cluster.get_stats()
		for key, value in stats_end.items():
			stats_str+=f'END_{key.upper()}={value};'
		return stats_str

	def as_vcf(self, ref_fasta):
		""" return vcf line(s) representation of the breakpoint """
		#CHROM	POS	ID	REF	ALT	QUAL	FILTER	INFO	FORMAT
		try:
			start_base = ref_fasta.fetch(self.start_chr, self.start_loc - 1, self.start_loc)
		except Exception as e:
			start_base = 'N'
		try:
			end_base = ref_fasta.fetch(self.end_chr, self.end_loc - 1, self.end_loc)
		except Exception as e:
			end_base = 'N'
		alts = self.get_alts(start_base, end_base)
		# construct info column
		gt_tag = ''
		if self.support['normal'] >= 1:
			gt_tag = '0/0'
		else:
			gt_tag = '0/1'
		support_str = ';'.join([f'{label.upper()}_SUPPORT={label_count}' for label, label_count in self.support.items()])
		stats_str = self.get_stats_str()
		info = [f'{support_str};SVLEN={self.sv_length};BP_NOTATION={self.breakpoint_notation};{stats_str}']
		if self.breakpoint_notation == "<INS>":
<<<<<<< HEAD
			info[0] = f'SVTYPE=INS;INSSEQ={self.inserted_sequence};' + info[0]
=======
			info[0] = 'SVTYPE=INS;' + info[0]
			info[0]+=f'TUMOUR_DP={self.local_depths["tumour"][0]};'
			info[0]+=f'NORMAL_DP={self.local_depths["normal"][0]};'
>>>>>>> 9b65935e
		else:
			info.append(info[0]) # duplicate info
			# add edge-specific info
			info[0] = f'SVTYPE=BND;MATEID=ID_{self.count}_2;' + info[0]
			info[0]+=f'TUMOUR_DP={",".join(self.local_depths["tumour"])};'
			info[0]+=f'NORMAL_DP={",".join(self.local_depths["normal"])};'
			info[1] = f'SVTYPE=BND;MATEID=ID_{self.count}_1;' + info[1]
			info[1]+=f'TUMOUR_DP={",".join(reversed(self.local_depths["tumour"]))};'
			info[1]+=f'NORMAL_DP={",".join(reversed(self.local_depths["normal"]))};'
		# put together vcf line(s)
		vcf_lines = [[
			self.start_chr,
			str(self.start_loc),
			f'ID_{self.count}_1',
			start_base,
			alts[0],
			'.',
			'PASS',
			info[0],
			'GT',
			gt_tag
		]]
		if self.breakpoint_notation != "<INS>":
			vcf_lines.append([
				self.end_chr,
				str(self.end_loc),
				f'ID_{self.count}_2',
				end_base,
				alts[1],
				'.',
				'PASS',
				info[1],
				'GT',
				gt_tag
			])
		vcf_string = ''
		for line in vcf_lines:
			vcf_string+="\t".join(line)+"\n"
		return vcf_string

	# string representation
	def __str__(self):
		return json.dumps(self.as_dict())
	def __repr__(self):
		return self.__str__()

class PotentialBreakpoint():
	""" class for a potential breakpoint identified from a CIGAR string or split-read """
	def __init__(self, locations, source, read_name, read_quality, label, breakpoint_notation, insert=None):
		self.uid = generate_uuid()
		self.start_chr = locations[0]['chr']
		self.start_loc = int(locations[0]['loc'])
		self.end_chr = locations[1]['chr']
		self.end_loc = int(locations[1]['loc'])
		self.inserted_sequence = insert
		self.source = source # SUPP, INS, or DEL
		if source == 'INS' and not insert:
			raise AttributeError("Must provide an insert for breakpoint type of 'INS")
		self.read_name = read_name
		self.mapq = read_quality
		self.label = label
		self.breakpoint_notation = breakpoint_notation

	def as_dict(self):
		""" return dict representation of breakpoint"""
		self_dict = {
			"start_chr": self.start_chr,
			"start_loc": self.start_loc,
			"end_chr": self.end_chr,
			"end_loc": self.end_loc,
			"inserted_sequence": self.inserted_sequence,
			"source": self.source,
			"read_name": self.read_name,
			"mapq": self.mapq,
			"label": self.label,
			"breakpoint_notation": self.breakpoint_notation
		}
		return self_dict

	# string representation
	def __str__(self):
		return json.dumps(self.as_dict())
	def __repr__(self):
		return self.__str__()

	# implemented for interval tree sorting by start
	def __lt__(self, other):
		if self.start_chr == other.start_chr:
			if self.start_loc < other.start_loc:
				return True
		return False
	def __eq__(self, other):
		if self.start_chr == other.start_chr:
			if self.start_loc == other.start_loc:
				return True
		return False
	def __hash__(self):
		return hash(self.uid)
	def __reversed__(self):
		reversed_breakpoint = copy(self)
		setattr(reversed_breakpoint, 'start_chr', self.end_chr)
		setattr(reversed_breakpoint, 'start_loc', self.end_loc)
		setattr(reversed_breakpoint, 'end_chr', self.start_chr)
		setattr(reversed_breakpoint, 'end_loc', self.start_loc)
		return reversed_breakpoint

class Cluster():
	""" class for a cluster containing breakpoint objects within a buffer & sharing an SV type """
	def __init__(self, initial_breakpoint):
		self.uid = generate_uuid()
		self.chr = initial_breakpoint.start_chr
		self.start = initial_breakpoint.start_loc
		if initial_breakpoint.source == "SUPP":
			# only cluster supp breakpoints on start
			self.end = self.start
		else:
			self.end = initial_breakpoint.end_loc
		self.source = initial_breakpoint.source
		self.breakpoints = [initial_breakpoint]
		self.supporting_reads = {initial_breakpoint.read_name}
		self.stats = None

	def overlaps(self, other, buffer):
		""" determine if a breakpoint should be merged to a cluster """
		if self.breakpoints[0].breakpoint_notation != other.breakpoint_notation:
			print(f'Tried to add {other.breakpoint_notaion} breakpoint to {self.breakpoints[0].breakpoint_notation} cluster')
			return False
		self_start_buff = self.start - buffer
		self_end_buff = self.end + buffer
		other_start_buff = other.start_loc - buffer
		other_end_buff = (other.start_loc + buffer) if other.source == "SUPP" else (other.end_loc + buffer)
		if other_start_buff <= self_end_buff and other_start_buff >= self_start_buff:
			return True
		if other_end_buff >= self_start_buff and other_end_buff <= self_end_buff:
			return True
		return False

	def add(self, new_breakpoint):
		""" add a breakpoint to the cluster, updating relevant values """
		# consider whether the cluster is forward or reverse
		if self.start <= self.end:
			self.start = new_breakpoint.start_loc if (new_breakpoint.start_loc < self.start) else self.start
		else:
			# it's reverse
			self.start = new_breakpoint.start_loc if (new_breakpoint.start_loc > self.start) else self.start
		if new_breakpoint.source == "SUPP":
			if self.start <= self.end:
				self.end = 	new_breakpoint.start_loc if (new_breakpoint.start_loc > self.end) else self.end
			else:
				self.end = 	new_breakpoint.start_loc if (new_breakpoint.start_loc < self.end) else self.end
		else:
			if self.start <= self.end:
				self.end = new_breakpoint.end_loc if (new_breakpoint.end_loc > self.end) else self.end
			else:
				self.end = new_breakpoint.end_loc if (new_breakpoint.end_loc < self.end) else self.end
		self.breakpoints.append(new_breakpoint)
		self.supporting_reads.add(new_breakpoint.read_name)
		self.stats = None # reset stats when new breakpoint added

	def as_dict(self):
		""" return dict representation of cluster """
		self_dict = {
			"chr": self.chr,
			"start": self.start,
			"end": self.end,
			"breakpoints": []
		}
		for bp in self.breakpoints:
			self_dict['breakpoints'].append(bp.as_dict())
		return self_dict

	def get_stats(self):
		""" return dict of the stdev of start, event size, and mean size in cluster """
		if not self.stats:
			starts = []
			mapqs = []
			event_sizes = []
			for bp in self.breakpoints:
				starts.append(bp.start_loc)
				mapqs.append(bp.mapq)
				if self.source == "SUPP":
					event_sizes.append(1)
				elif self.source == "INS":
					event_sizes.append(len(bp.inserted_sequence))
				elif self.source == "DEL":
					event_sizes.append(abs(bp.start_loc - bp.end_loc))
			stat_dict = {
				'starts_std_dev': pstdev(starts),
				'mapq_mean': mean(mapqs),
				'event_size_std_dev': pstdev(event_sizes),
				'event_size_median': median(event_sizes),
				'event_size_mean': mean(event_sizes)
			}
			# round to 2 decimal places for stats dict attribute
			self.stats = {}
			for key, value in stat_dict.items():
				try:
					self_value = round(value, 2)
				except Exception as e:
					# skip rounding if error thrown
					self_value = value
				self.stats[key] = self_value

		return self.stats

	# string representation
	def __str__(self):
		return json.dumps(self.as_dict())
	def __repr__(self):
		return self.__str__()

if __name__ == "__main__":
	print("Class definitions for SAVANA")<|MERGE_RESOLUTION|>--- conflicted
+++ resolved
@@ -218,13 +218,10 @@
 		stats_str = self.get_stats_str()
 		info = [f'{support_str};SVLEN={self.sv_length};BP_NOTATION={self.breakpoint_notation};{stats_str}']
 		if self.breakpoint_notation == "<INS>":
-<<<<<<< HEAD
-			info[0] = f'SVTYPE=INS;INSSEQ={self.inserted_sequence};' + info[0]
-=======
 			info[0] = 'SVTYPE=INS;' + info[0]
+            info[0]+=f'SVTYPE=INS;INSSEQ={self.inserted_sequence};'
 			info[0]+=f'TUMOUR_DP={self.local_depths["tumour"][0]};'
 			info[0]+=f'NORMAL_DP={self.local_depths["normal"][0]};'
->>>>>>> 9b65935e
 		else:
 			info.append(info[0]) # duplicate info
 			# add edge-specific info
